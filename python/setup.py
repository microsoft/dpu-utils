import setuptools

with open('../README.md') as f:
    long_description = f.read()

setuptools.setup(
      name='dpu_utils',
      version='0.2.22',
      license='MIT',
      description='Python utilities used by Deep Procedural Intelligence',
      long_description=long_description,
      long_description_content_type='text/markdown',
      url='https://github.com/microsoft/dpu-utils',
      author='Deep Procedural Intelligence',
      packages=setuptools.find_packages(),
      python_requires=">=3.6.1",
      include_package_data=True,
      install_requires=[
<<<<<<< HEAD
          'azure-storage-blob', 'azure-identity', 'numpy', 'docopt', 'tqdm', 'SetSimilaritySearch', 'sentencepiece'
=======
          'azure-storage==0.36.0', 'numpy', 'docopt', 'tqdm', 'SetSimilaritySearch', 'sentencepiece==0.1.92', 'cffi'
>>>>>>> bc6baba6
      ],
      scripts=['dpu_utils/codeutils/deduplication/deduplicationcli'],
      test_suite="tests",
      zip_safe=False)
<|MERGE_RESOLUTION|>--- conflicted
+++ resolved
@@ -1,27 +1,23 @@
-import setuptools
-
-with open('../README.md') as f:
-    long_description = f.read()
-
-setuptools.setup(
-      name='dpu_utils',
-      version='0.2.22',
-      license='MIT',
-      description='Python utilities used by Deep Procedural Intelligence',
-      long_description=long_description,
-      long_description_content_type='text/markdown',
-      url='https://github.com/microsoft/dpu-utils',
-      author='Deep Procedural Intelligence',
-      packages=setuptools.find_packages(),
-      python_requires=">=3.6.1",
-      include_package_data=True,
-      install_requires=[
-<<<<<<< HEAD
-          'azure-storage-blob', 'azure-identity', 'numpy', 'docopt', 'tqdm', 'SetSimilaritySearch', 'sentencepiece'
-=======
-          'azure-storage==0.36.0', 'numpy', 'docopt', 'tqdm', 'SetSimilaritySearch', 'sentencepiece==0.1.92', 'cffi'
->>>>>>> bc6baba6
-      ],
-      scripts=['dpu_utils/codeutils/deduplication/deduplicationcli'],
-      test_suite="tests",
-      zip_safe=False)
+import setuptools
+
+with open('../README.md') as f:
+    long_description = f.read()
+
+setuptools.setup(
+      name='dpu_utils',
+      version='0.2.22',
+      license='MIT',
+      description='Python utilities used by Deep Procedural Intelligence',
+      long_description=long_description,
+      long_description_content_type='text/markdown',
+      url='https://github.com/microsoft/dpu-utils',
+      author='Deep Procedural Intelligence',
+      packages=setuptools.find_packages(),
+      python_requires=">=3.6.1",
+      include_package_data=True,
+      install_requires=[
+          'azure-storage-blob', 'azure-identity', 'numpy', 'docopt', 'tqdm', 'SetSimilaritySearch', 'sentencepiece==0.1.92', 'cffi'
+      ],
+      scripts=['dpu_utils/codeutils/deduplication/deduplicationcli'],
+      test_suite="tests",
+      zip_safe=False)